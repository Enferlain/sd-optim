--- conflicted
+++ resolved
@@ -66,7 +66,6 @@
 Usage: bayesian_merger.py [OPTIONS]
 
 Options:
-<<<<<<< HEAD
   --url TEXT                      where webui api is running, by default
                                   http://127.0.0.1:7860
   --batch_size INTEGER            number of images to generate for each
@@ -90,24 +89,6 @@
                                   (default) or 32 bit
   --save_best                     save best model across the whole run
   --help                          Show this message and exit.
-=======
-  --url TEXT               where webui api is running, by default
-                           http://127.0.0.1:7860
-  --batch_size INTEGER     number of images to generate for each payload
-  --model_a PATH           absolute path to first model  [required]
-  --model_b PATH           absolute path to second model  [required]
-  --device TEXT            where to merge models and score images, default and
-                           recommended "cpu"
-  --payloads_dir PATH      absolute path to payloads directory
-  --wildcards_dir PATH     absolute path to wildcards directory
-  --scorer_model_dir PATH  absolute path to scorer models directory
-  --init_points INTEGER    exploratory phase sample size
-  --n_iters INTEGER        exploitation phase sample size
-  --optimiser [bayes|tpe]  optimiser, bayes or tpe
-  --draw_unet_weights TEXT
-  --draw_unet_base_alpha FLOAT
-  --help                   Show this message and exit.
->>>>>>> 9340793b
 ```
 
 - Prepare the arguments accordingly and finally run `python3 bayesian_merger.py --model_a=... `
