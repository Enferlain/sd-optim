from pathlib import Path

import click

from sd_webui_bayesian_merger import BayesOptimiser, TPEOptimiser
from sd_webui_bayesian_merger.artist import draw_unet


@click.command()
@click.option(
    "--url",
    type=str,
    help="where webui api is running, by default http://127.0.0.1:7860",
    default="http://127.0.0.1:7860",
)
@click.option(
    "--batch_size",
    type=int,
    default=1,
    help="number of images to generate for each payload",
)
@click.option(
    "--model_a",
    type=click.Path(exists=True),
    required=True,
    help="absolute path to first model",
)
@click.option(
    "--model_b",
    type=click.Path(exists=True),
    required=True,
    help="absolute path to second model",
)
@click.option(
    "--skip_position_ids",
    type=int,
    default=0,
    help="clip skip, default 0",
)
@click.option(
    "--device",
    type=str,
    default="cpu",
    help='where to merge models and score images, default and recommended "cpu"',
)
@click.option(
    "--payloads_dir",
    type=click.Path(exists=True),
    default=Path("payloads").absolute(),
    help="absolute path to payloads directory",
)
@click.option(
    "--wildcards_dir",
    type=click.Path(exists=True),
    default=Path("wildcards").absolute(),
    help="absolute path to wildcards directory",
)
@click.option(
    "--scorer_model_dir",
    type=click.Path(exists=True),
    default=Path("models").absolute(),
    help="absolute path to scorer models directory",
)
@click.option(
    "--init_points",
    type=int,
    default=1,
    help="exploratory/warmup phase sample size",
)
@click.option(
    "--n_iters",
    type=int,
    default=1,
    help="exploitation/optimisation phase sample size",
)
@click.option(
    "--draw_unet_weights",
    type=str,
    help="list of weights for drawing mode",
    default=None,
)
@click.option(
    "--draw_unet_base_alpha",
    type=float,
    default=None,
    help="base alpha value for drawing mode",
)
@click.option(
    "--best_format",
    type=click.Choice(["safetensors", "ckpt"]),
    default="safetensors",
    help="best model saving format, either safetensors (default) or ckpt",
)
@click.option(
    "--best_precision",
    type=click.Choice(["16", "32"]),
    default="16",
    help="best model saving precision, either 16 (default) or 32 bit",
)
@click.option(
    "--save_best",
    is_flag=True,
    help="save best model across the whole run",
)
<<<<<<< HEAD
=======
@click.option(
    "--optimiser",
    type=click.Choice(['bayes', 'tpe']),
    default='bayes',
    help='optimiser, bayes or tpe'
)
@click.option("--draw_unet_weights", type=str, help="", default=None)
@click.option("--draw_unet_base_alpha", type=float, default=None, help="")
>>>>>>> 9340793b
def main(*args, **kwargs) -> None:
    if kwargs["draw_unet_weights"] and kwargs["draw_unet_base_alpha"]:
        weights = list(map(float, kwargs["draw_unet_weights"].split(",")))
        draw_unet(
            kwargs["draw_unet_base_alpha"],
            weights,
            Path(kwargs["model_a"]).stem,
            Path(kwargs["model_b"]).stem,
            "./unet.png",
        )
    else:
        kwargs.pop("draw_unet_weights")
        kwargs.pop("draw_unet_base_alpha")
        optimiser = kwargs.pop('optimiser')
        if optimiser == 'bayes':
            cls = BayesOptimiser
        elif optimiser == 'tpe':
            cls = TPEOptimiser
        else:
            exit("Invalid optimiser:" + optimiser)
        bo = cls(*args, method=optimiser, **kwargs)
        bo.optimise()
        bo.postprocess()


if __name__ == "__main__":
    main()<|MERGE_RESOLUTION|>--- conflicted
+++ resolved
@@ -102,8 +102,6 @@
     is_flag=True,
     help="save best model across the whole run",
 )
-<<<<<<< HEAD
-=======
 @click.option(
     "--optimiser",
     type=click.Choice(['bayes', 'tpe']),
@@ -112,7 +110,6 @@
 )
 @click.option("--draw_unet_weights", type=str, help="", default=None)
 @click.option("--draw_unet_base_alpha", type=float, default=None, help="")
->>>>>>> 9340793b
 def main(*args, **kwargs) -> None:
     if kwargs["draw_unet_weights"] and kwargs["draw_unet_base_alpha"]:
         weights = list(map(float, kwargs["draw_unet_weights"].split(",")))
