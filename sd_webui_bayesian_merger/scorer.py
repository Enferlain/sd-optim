<<<<<<< HEAD
import os

=======
from pathlib import Path
>>>>>>> b1f26132
from typing import List
from abc import abstractmethod
from dataclasses import dataclass

from PIL import Image
<<<<<<< HEAD
=======
import torch
import torch.nn as nn
import clip

import requests


# from https://github.com/grexzen/SD-Chad
class AestheticPredictor(nn.Module):
    def __init__(self, input_size):
        super().__init__()
        self.input_size = input_size
        self.layers = nn.Sequential(
            nn.Linear(self.input_size, 1024),
            nn.Dropout(0.2),
            nn.Linear(1024, 128),
            nn.Dropout(0.2),
            nn.Linear(128, 64),
            nn.Dropout(0.1),
            nn.Linear(64, 16),
            nn.Linear(16, 1),
        )

    def forward(self, x):
        return self.layers(x)
>>>>>>> b1f26132


@dataclass
class Scorer:
    device: str
    model_dir: os.PathLike

<<<<<<< HEAD
    def __post_init__(self):
        self.get_model()
        self.load_model()
=======
            self.model_path = Path("./models", state_name).absolute()
            with open(self.model_path, "wb") as f:
                print(f"saved into {self.model_path}")
                f.write(r.content)
        else:
            self.model_path = Path(self.model_dir, state_name).absolute()

    def load_model(self):
        print("Loading aesthetic scorer model")
        pt_state = torch.load(self.model_path, map_location=self.device)
        self.model = AestheticPredictor(768)
        self.model.load_state_dict(pt_state)
        self.model.to(self.device)
        self.model.eval()
>>>>>>> b1f26132

    @abstractmethod
    def get_model(self) -> None:
        raise NotImplementedError("Not Implemented")

    @abstractmethod
    def load_model(self) -> None:
        raise NotImplementedError("Not Implemented")

    @abstractmethod
    def score(self, image: Image.Image) -> float:
        raise NotImplementedError("Not Implemented")

    def batch_score(self, images: List[Image.Image]) -> List[float]:
        return [self.score(img) for img in images]

    def average_score(self, scores: List[float]) -> float:
        return sum(scores) / len(scores)<|MERGE_RESOLUTION|>--- conflicted
+++ resolved
@@ -1,69 +1,19 @@
-<<<<<<< HEAD
 import os
 
-=======
-from pathlib import Path
->>>>>>> b1f26132
 from typing import List
 from abc import abstractmethod
 from dataclasses import dataclass
 
 from PIL import Image
-<<<<<<< HEAD
-=======
-import torch
-import torch.nn as nn
-import clip
-
-import requests
-
-
-# from https://github.com/grexzen/SD-Chad
-class AestheticPredictor(nn.Module):
-    def __init__(self, input_size):
-        super().__init__()
-        self.input_size = input_size
-        self.layers = nn.Sequential(
-            nn.Linear(self.input_size, 1024),
-            nn.Dropout(0.2),
-            nn.Linear(1024, 128),
-            nn.Dropout(0.2),
-            nn.Linear(128, 64),
-            nn.Dropout(0.1),
-            nn.Linear(64, 16),
-            nn.Linear(16, 1),
-        )
-
-    def forward(self, x):
-        return self.layers(x)
->>>>>>> b1f26132
-
 
 @dataclass
 class Scorer:
     device: str
     model_dir: os.PathLike
 
-<<<<<<< HEAD
     def __post_init__(self):
         self.get_model()
         self.load_model()
-=======
-            self.model_path = Path("./models", state_name).absolute()
-            with open(self.model_path, "wb") as f:
-                print(f"saved into {self.model_path}")
-                f.write(r.content)
-        else:
-            self.model_path = Path(self.model_dir, state_name).absolute()
-
-    def load_model(self):
-        print("Loading aesthetic scorer model")
-        pt_state = torch.load(self.model_path, map_location=self.device)
-        self.model = AestheticPredictor(768)
-        self.model.load_state_dict(pt_state)
-        self.model.to(self.device)
-        self.model.eval()
->>>>>>> b1f26132
 
     @abstractmethod
     def get_model(self) -> None:
